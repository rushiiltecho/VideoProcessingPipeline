<<<<<<< HEAD
import json
import numpy as np
import streamlit as st
import tempfile
import os
import cv2

from rlef_utils_example import convert_video
from rlef_video_annotation import VideoUploader
from vdeo_analysis_ellm_sudio import VideoAnalyzer
import pyrealsense2 as rs

def main():
    st.set_page_config(page_title="Video Stream and Recording UI", layout="centered")

    # Sidebar instructions or information
    st.sidebar.title("App Settings")
    st.sidebar.markdown(
        """
        1. **Select Mode**: Live Video Feed or Upload Video File  
        2. **Follow instructions** based on selected mode  
        3. **View results** (video playback, analysis, annotation, etc.)  
        """
    )
    
    mode = st.sidebar.selectbox(
        "Select Mode",
        ("Live Video Feed", "Upload Video File"),
        index=1
    )

    st.title("Video Stream and Recording UI")

    if mode == "Live Video Feed":
        handle_live_feed()
    elif mode == "Upload Video File":
        handle_uploaded_file()

def _handle_live_feed():
    """
    Demonstrates a minimal approach for displaying and optionally 
    recording from a live video feed using OpenCV and Streamlit.
    """
    st.subheader("Live Video Feed")
    st.write("Press 'Start Recording' to record and 'Stop Recording' to stop.")

    # Attempt to open the webcam
    cap = cv2.VideoCapture(0)
    if not cap.isOpened():
        st.error("Cannot access webcam. Please ensure a webcam is connected.")
        return

    recording = False
    output_file = None
    writer = None

    # Columns for the start/stop buttons
    col1, col2 = st.columns(2)
    # with col1:
    #     if st.button("Start Recording"):
    #         if not recording:
    #             # Create a temp file for saving recorded video
    #             output_file = tempfile.NamedTemporaryFile(delete=False, suffix=".mp4")
    #             st.success(f"Recording started. Output file: {output_file.name}")
    #             recording = True

    #             # Set up video writer to save the feed
    #             # Adjust fps, frame size, and fourcc as needed
    #             fourcc = cv2.VideoWriter_fourcc(*"mp4v")
    #             frame_width = int(cap.get(cv2.CAP_PROP_FRAME_WIDTH))
    #             frame_height = int(cap.get(cv2.CAP_PROP_FRAME_HEIGHT))
    #             writer = cv2.VideoWriter(
    #                 output_file.name,
    #                 fourcc,
    #                 20.0,  # frames per second
    #                 (frame_width, frame_height),
    #             )

    with col1:
        if st.button("Start Recording"):
            if not recording:
                recording = True

                # 1) Use a consistent FourCC + extension
                fourcc = cv2.VideoWriter_fourcc('m','p','4','v')  # or "MJPG", "avc1", etc.
                
                # 2) Generate a unique .avi path, no open file handle
                fd, path = tempfile.mkstemp(suffix=".mp4")
                os.close(fd)  # release the file descriptor immediately
                output_file_path = path

                st.success(f"Recording started. Output file: {output_file_path}")
                
                frame_width = int(cap.get(cv2.CAP_PROP_FRAME_WIDTH))
                frame_height = int(cap.get(cv2.CAP_PROP_FRAME_HEIGHT))

                writer = cv2.VideoWriter(
                    output_file_path,
                    fourcc,
                    20.0,  # FPS
                    (frame_width, frame_height),
                )

    with col2:
        if st.button("Stop Recording"):
            if recording:
                recording = False
                if writer is not None:
                    writer.release()
                    writer = None
                st.info("Recording stopped.")

    stframe = st.empty()
    
    # Display the live feed in real-time
    while True:
        ret, frame = cap.read()
        if not ret:
            st.warning("Failed to grab frame from live feed.")
            break

        if recording and writer is not None:
            writer.write(frame)

        display_frame = cv2.cvtColor(frame, cv2.COLOR_BGR2RGB)
        stframe.image(display_frame, channels="RGB")

        # Check if user has clicked the "Stop" button or closed the app
        if not st.session_state["run"]:
            break

        # Optionally remove or replace this safeguard:
        # if not st.query_params:  # if you want to check emptiness
        #     break

    cap.release()
    if writer is not None:
        writer.release()

    st.write("Live feed ended. If you recorded, the file is located at:")
    if output_file:
        st.write(output_file.name)

def handle_live_feed():
    """
    Demonstrates a minimal approach for displaying and optionally 
    recording from a live video feed using OpenCV and Streamlit.
    Uses Intel RealSense camera.
    """
    st.subheader("Live Video Feed")
    st.write("Press 'Start Recording' to record and 'Stop Recording' to stop.")

    # Set up RealSense pipeline
    pipeline = rs.pipeline()
    config = rs.config()
    
    # Enable color stream
    config.enable_stream(rs.stream.color, 640, 480, rs.format.bgr8, 30)
    
    # Start the pipeline
    pipeline.start(config)

    recording = False
    output_file = None
    writer = None

    # Columns for the start/stop buttons
    col1, col2 = st.columns(2)

    with col1:
        if st.button("Start Recording"):
            if not recording:
                recording = True

                # 1) Use a consistent FourCC + extension
                fourcc = cv2.VideoWriter_fourcc('m','p','4','v')  # or "MJPG", "avc1", etc.
                
                # 2) Generate a unique .mp4 path in the recordings directory
                import datetime
                timestamp = datetime.datetime.now().strftime("%Y%m%d_%H%M%S")
                output_file_path = f"recordings/recording_{timestamp}.mp4"

                st.success(f"Recording started. Output file: {output_file_path}")
                
                frame_width = 640
                frame_height = 480

                writer = cv2.VideoWriter(
                    output_file_path,
                    fourcc,
                    20.0,  # FPS
                    (frame_width, frame_height),
                )

    with col2:
        if st.button("Stop Recording"):
            if recording:
                recording = False
                if writer is not None:
                    writer.release()
                    writer = None
                st.info("Recording stopped.")

    stframe = st.empty()
    
    # Display the live feed in real-time
    while True:
        # Wait for a new frame from the RealSense camera
        frames = pipeline.wait_for_frames()
        color_frame = frames.get_color_frame()

        if not color_frame:
            st.warning("Failed to grab frame from live feed.")
            break

        # Convert RealSense color frame to OpenCV format
        frame = np.asanyarray(color_frame.get_data())

        if recording and writer is not None:
            writer.write(frame)

        display_frame = cv2.cvtColor(frame, cv2.COLOR_BGR2RGB)
        stframe.image(display_frame, channels="RGB")

        # Check if user has clicked the "Stop" button or closed the app
        if not st.session_state["run"]:
            break

    pipeline.stop()

    st.write("Live feed ended. If you recorded, the file is located at:")
    if output_file:
        st.write(output_file.name)

def handle_uploaded_file():
    """Allows a user to upload a file, optionally analyze it, and show the results."""
    st.subheader("Upload and Play Video")

    # Provide a file uploader
    uploaded_file = st.file_uploader("Upload a video file", type=["mp4"])
    if not uploaded_file:
        st.info("Please upload a video file to continue.")
        return

    # Save the uploaded file to a temporary location
    tfile = tempfile.NamedTemporaryFile(delete=False, suffix=".mp4")
    tfile.write(uploaded_file.read())
    video_path = tfile.name
    convert_video(video_path, video_path)

    st.success(f"Video uploaded successfully: {video_path}")
    st.video(video_path)

    # Optionally let the user decide whether to analyze now or not
    analyze_now = st.checkbox("Analyze this video now?", value=True)

    if analyze_now:
        process_uploaded_video(video_path)

def process_uploaded_video(video_path):
    """
    Handles uploading the video to GCP, analyzing it with ELLM/Gemini,
    then uploading annotations to RLEF.
    """
    # Progress bar to show the user we're doing background tasks
    progress_bar = st.progress(0)
    
    # Step 1: Load payload from JSON
    st.write("Loading payload...")
    try:
        with open("payload.json", "r") as file:
            payload = json.load(file)
    except Exception as e:
        st.error(f"Error reading payload.json: {e}")
        return

    progress_bar.progress(10)

    # Step 2: Instantiate the analyzer and upload the video to GCP
    st.write("Uploading video to GCP...")
    analyzer = VideoAnalyzer(payload=payload)
    try:
        gcp_url = analyzer.upload_video_to_bucket("test1.mp4", video_path)
    except Exception as e:
        st.error(f"Error uploading to GCP bucket: {e}")
        return

    st.write(f"Uploaded to GCP. URL: {gcp_url}")
    progress_bar.progress(40)

    # Step 3: Get response annotations from the analyzer
    st.write("Analyzing video with Gemini/ELLM...")
    response_annotations = None
    with st.spinner("Generating response..."):
        try:
            response_annotations = analyzer.get_gemini_response(gcp_url=gcp_url)
        except Exception as e:
            st.error(f"Error analyzing video: {e}")
            return

    if response_annotations:
        st.write("Analysis Complete. Response Annotations:")
        st.json(response_annotations)
    else:
        st.warning("No response annotations found.")
    
    progress_bar.progress(70)

    # Step 4: Upload annotations to RLEF
    st.write("Uploading annotations to RLEF tool...")
    rlef_annotations = VideoUploader()
    try:
        status = rlef_annotations.upload_to_rlef(
            url="https://autoai-backend-exjsxe2nda-uc.a.run.app/resource/",
            filepath=video_path,
            video_annotations=response_annotations
        )
        st.write(f"RLEF Annotated Data Upload Status Code: {status}")
    except Exception as e:
        st.error(f"Error uploading annotations to RLEF: {e}")
        return

    progress_bar.progress(100)
    st.success("All steps completed successfully!")


# Use session state to help with stop/clean mechanism
if "run" not in st.session_state:
    st.session_state["run"] = True

if __name__ == "__main__":
    try:
        main()
    except KeyboardInterrupt:
        st.session_state["run"] = False
=======
import json
import numpy as np
import streamlit as st
import tempfile
import os
import cv2

from utils import convert_video
from rlef_video_annotation import VideoUploader
from vdeo_analysis_ellm_sudio import VideoAnalyzer
import pyrealsense2 as rs

def main():
    st.set_page_config(page_title="Video Stream and Recording UI", layout="centered")

    # Sidebar instructions or information
    st.sidebar.title("App Settings")
    st.sidebar.markdown(
        """
        1. **Select Mode**: Live Video Feed or Upload Video File  
        2. **Follow instructions** based on selected mode  
        3. **View results** (video playback, analysis, annotation, etc.)  
        """
    )
    
    mode = st.sidebar.selectbox(
        "Select Mode",
        ("Upload Video File", "Upload Video File"),
        index=1
    )

    st.title("Video Stream and Recording UI")

    if mode == "Live Video Feed":
        handle_live_feed()
    elif mode == "Upload Video File":
        handle_uploaded_file()

def _handle_live_feed():
    """
    Demonstrates a minimal approach for displaying and optionally 
    recording from a live video feed using OpenCV and Streamlit.
    """
    st.subheader("Live Video Feed")
    st.write("Press 'Start Recording' to record and 'Stop Recording' to stop.")

    # Attempt to open the webcam
    cap = cv2.VideoCapture(0)
    if not cap.isOpened():
        st.error("Cannot access webcam. Please ensure a webcam is connected.")
        return

    recording = False
    output_file = None
    writer = None

    # Columns for the start/stop buttons
    col1, col2 = st.columns(2)
    # with col1:
    #     if st.button("Start Recording"):
    #         if not recording:
    #             # Create a temp file for saving recorded video
    #             output_file = tempfile.NamedTemporaryFile(delete=False, suffix=".mp4")
    #             st.success(f"Recording started. Output file: {output_file.name}")
    #             recording = True

    #             # Set up video writer to save the feed
    #             # Adjust fps, frame size, and fourcc as needed
    #             fourcc = cv2.VideoWriter_fourcc(*"mp4v")
    #             frame_width = int(cap.get(cv2.CAP_PROP_FRAME_WIDTH))
    #             frame_height = int(cap.get(cv2.CAP_PROP_FRAME_HEIGHT))
    #             writer = cv2.VideoWriter(
    #                 output_file.name,
    #                 fourcc,
    #                 20.0,  # frames per second
    #                 (frame_width, frame_height),
    #             )

    with col1:
        if st.button("Start Recording"):
            if not recording:
                recording = True

                # 1) Use a consistent FourCC + extension
                fourcc = cv2.VideoWriter_fourcc('m','p','4','v')  # or "MJPG", "avc1", etc.
                
                # 2) Generate a unique .avi path, no open file handle
                fd, path = tempfile.mkstemp(suffix=".mp4")
                os.close(fd)  # release the file descriptor immediately
                output_file_path = path

                st.success(f"Recording started. Output file: {output_file_path}")
                
                frame_width = int(cap.get(cv2.CAP_PROP_FRAME_WIDTH))
                frame_height = int(cap.get(cv2.CAP_PROP_FRAME_HEIGHT))

                writer = cv2.VideoWriter(
                    output_file_path,
                    fourcc,
                    20.0,  # FPS
                    (frame_width, frame_height),
                )

    with col2:
        if st.button("Stop Recording"):
            if recording:
                recording = False
                if writer is not None:
                    writer.release()
                    writer = None
                st.info("Recording stopped.")

    stframe = st.empty()
    
    # Display the live feed in real-time
    while True:
        ret, frame = cap.read()
        if not ret:
            st.warning("Failed to grab frame from live feed.")
            break

        if recording and writer is not None:
            writer.write(frame)

        display_frame = cv2.cvtColor(frame, cv2.COLOR_BGR2RGB)
        stframe.image(display_frame, channels="RGB")

        # Check if user has clicked the "Stop" button or closed the app
        if not st.session_state["run"]:
            break

        # Optionally remove or replace this safeguard:
        # if not st.query_params:  # if you want to check emptiness
        #     break

    cap.release()
    if writer is not None:
        writer.release()

    st.write("Live feed ended. If you recorded, the file is located at:")
    if output_file:
        st.write(output_file.name)

def __handle_live_feed():
    """
    Demonstrates a minimal approach for displaying and optionally 
    recording from a live video feed using OpenCV and Streamlit.
    Uses Intel RealSense camera.
    """
    st.subheader("Live Video Feed")
    st.write("Press 'Start Recording' to record and 'Stop Recording' to stop.")

    # Set up RealSense pipeline
    pipeline = rs.pipeline()
    config = rs.config()
    
    # Enable color stream
    config.enable_stream(rs.stream.color, 640, 480, rs.format.bgr8, 30)
    
    # Start the pipeline
    pipeline.start(config)

    recording = False
    output_file = None
    writer = None

    # Columns for the start/stop buttons
    col1, col2 = st.columns(2)

    with col1:
        if st.button("Start Recording"):
            if not recording:
                recording = True

                # 1) Use a consistent FourCC + extension
                fourcc = cv2.VideoWriter_fourcc('m','p','4','v')  # or "MJPG", "avc1", etc.
                
                # 2) Generate a unique .mp4 path in the recordings directory
                import datetime
                timestamp = datetime.datetime.now().strftime("%Y%m%d_%H%M%S")
                output_file_path = f"recordings/recording_{timestamp}.mp4"

                st.success(f"Recording started. Output file: {output_file_path}")
                
                frame_width = 640
                frame_height = 480

                writer = cv2.VideoWriter(
                    output_file_path,
                    fourcc,
                    20.0,  # FPS
                    (frame_width, frame_height),
                )

    with col2:
        if st.button("Stop Recording"):
            if recording:
                recording = False
                if writer is not None:
                    writer.release()
                    writer = None
                st.info("Recording stopped.")

    stframe = st.empty()
    
    # Display the live feed in real-time
    while True:
        # Wait for a new frame from the RealSense camera
        frames = pipeline.wait_for_frames()
        color_frame = frames.get_color_frame()

        if not color_frame:
            st.warning("Failed to grab frame from live feed.")
            break

        # Convert RealSense color frame to OpenCV format
        frame = np.asanyarray(color_frame.get_data())

        if recording and writer is not None:
            writer.write(frame)

        display_frame = cv2.cvtColor(frame, cv2.COLOR_BGR2RGB)
        stframe.image(display_frame, channels="RGB")

        # Check if user has clicked the "Stop" button or closed the app
        if not st.session_state["run"]:
            break

    pipeline.stop()

    st.write("Live feed ended. If you recorded, the file is located at:")
    if output_file:
        st.write(output_file.name)

def is_camera_available():
    """Check if the RealSense camera is available and not in use."""
    try:
        ctx = rs.context()
        devices = ctx.query_devices()
        if len(devices) == 0:
            return False, "No RealSense devices found"
        return True, ""
    except Exception as e:
        return False, str(e)

def handle_live_feed():
    """
    Demonstrates a minimal approach for displaying and optionally 
    recording from a live video feed using OpenCV and Streamlit.
    Uses Intel RealSense camera with proper error handling and cleanup.
    """
    recording = False
    output_file = None
    writer = None

    st.subheader("Live Video Feed")
    
    # Check camera availability first
    camera_available, error_msg = is_camera_available()
    if not camera_available:
        st.error(f"Camera not available: {error_msg}")
        return

    # Initialize pipeline outside the try block
    pipeline = None
    try:
        # Set up RealSense pipeline
        pipeline = rs.pipeline()
        config = rs.config()
        
        # Enable color stream
        config.enable_stream(rs.stream.color, 640, 480, rs.format.bgr8, 30)
        
        # Try to start the pipeline
        try:
            pipeline.start(config)
        except RuntimeError as e:
            if "Device or resource busy" in str(e):
                st.error("Camera is currently in use by another application. Please close other applications using the camera and try again.")
                return
            raise  # Re-raise other RuntimeErrors
            
        st.write("Press 'Start Recording' to record and 'Stop Recording' to stop.")

        recording = False
        writer = None

        # Columns for the start/stop buttons
        col1, col2 = st.columns(2)

        with col1:
            if st.button("Start Recording"):
                if not recording:
                    recording = True
                    
                    # Create recordings directory if it doesn't exist
                    os.makedirs("recordings", exist_ok=True)

                    # Generate output path
                    import datetime
                    timestamp = datetime.datetime.now().strftime("%Y%m%d_%H%M%S")
                    output_file_path = f"recordings/recording_{timestamp}.mp4"

                    fourcc = cv2.VideoWriter_fourcc('m','p','4','v')
                    writer = cv2.VideoWriter(
                        output_file_path,
                        fourcc,
                        20.0,
                        (640, 480),
                    )
                    st.success(f"Recording started. Output file: {output_file_path}")

        with col2:
            if st.button("Stop Recording"):
                if recording:
                    recording = False
                    if writer is not None:
                        writer.release()
                        writer = None
                    st.info("Recording stopped.")

        stframe = st.empty()
        
        # Display the live feed in real-time
        while st.session_state["run"]:
            # Wait for a new frame from the RealSense camera
            frames = pipeline.wait_for_frames()
            color_frame = frames.get_color_frame()

            if not color_frame:
                st.warning("Failed to grab frame from live feed.")
                break

            # Convert RealSense color frame to OpenCV format
            frame = np.asanyarray(color_frame.get_data())

            if recording and writer is not None:
                writer.write(frame)

            display_frame = cv2.cvtColor(frame, cv2.COLOR_BGR2RGB)
            stframe.image(display_frame, channels="RGB")

    except Exception as e:
        st.error(f"An error occurred: {str(e)}")
    

def handle_uploaded_file():
    """Allows a user to upload a file, optionally analyze it, and show the results."""
    st.subheader("Upload and Play Video")

    # Provide a file uploader
    uploaded_file = st.file_uploader("Upload a video file", type=["mp4"])
    if not uploaded_file:
        st.info("Please upload a video file to continue.")
        return

    # Save the uploaded file to a temporary location
    tfile = tempfile.NamedTemporaryFile(delete=False, suffix=".mp4")
    tfile.write(uploaded_file.read())
    video_path = tfile.name
    convert_video(video_path, video_path)

    st.success(f"Video uploaded successfully: {video_path}")
    st.video(video_path)

    # Optionally let the user decide whether to analyze now or not
    analyze_now = st.checkbox("Analyze this video now?", value=True)

    if analyze_now:
        process_uploaded_video(video_path)

def process_uploaded_video(video_path):
    """
    Handles uploading the video to GCP, analyzing it with ELLM/Gemini,
    then uploading annotations to RLEF.
    """
    # Progress bar to show the user we're doing background tasks
    progress_bar = st.progress(0)
    
    # Step 1: Load payload from JSON
    st.write("Loading payload...")
    try:
        with open("payload.json", "r") as file:
            payload = json.load(file)
    except Exception as e:
        st.error(f"Error reading payload.json: {e}")
        return

    progress_bar.progress(10)

    # Step 2: Instantiate the analyzer and upload the video to GCP
    st.write("Uploading video to GCP...")
    analyzer = VideoAnalyzer(payload=payload)
    try:
        gcp_url = analyzer.upload_video_to_bucket("test1.mp4", video_path)
    except Exception as e:
        st.error(f"Error uploading to GCP bucket: {e}")
        return

    st.write(f"Uploaded to GCP. URL: {gcp_url}")
    progress_bar.progress(40)

    # Step 3: Get response annotations from the analyzer
    st.write("Analyzing video with Gemini/ELLM...")
    response_annotations = None
    with st.spinner("Generating response..."):
        try:
            response_annotations = analyzer.get_gemini_response(gcp_url=gcp_url)
        except Exception as e:
            st.error(f"Error analyzing video: {e}")
            return

    if response_annotations:
        st.write("Analysis Complete. Response Annotations:")
        st.json(response_annotations)
    else:
        st.warning("No response annotations found.")
    
    progress_bar.progress(70)

    # Step 4: Upload annotations to RLEF
    st.write("Uploading annotations to RLEF tool...")
    rlef_annotations = VideoUploader()
    try:
        status = rlef_annotations.upload_to_rlef(
            url="https://autoai-backend-exjsxe2nda-uc.a.run.app/resource/",
            filepath=video_path,
            video_annotations=response_annotations
        )
        st.write(f"RLEF Annotated Data Upload Status Code: {status}")
    except Exception as e:
        st.error(f"Error uploading annotations to RLEF: {e}")
        return

    progress_bar.progress(100)
    st.success("All steps completed successfully!")


# Use session state to help with stop/clean mechanism
if "run" not in st.session_state:
    st.session_state["run"] = True

if __name__ == "__main__":
    try:
        main()
    except KeyboardInterrupt:
        st.session_state["run"] = False
>>>>>>> 05c38212
        st.stop()<|MERGE_RESOLUTION|>--- conflicted
+++ resolved
@@ -1,340 +1,3 @@
-<<<<<<< HEAD
-import json
-import numpy as np
-import streamlit as st
-import tempfile
-import os
-import cv2
-
-from rlef_utils_example import convert_video
-from rlef_video_annotation import VideoUploader
-from vdeo_analysis_ellm_sudio import VideoAnalyzer
-import pyrealsense2 as rs
-
-def main():
-    st.set_page_config(page_title="Video Stream and Recording UI", layout="centered")
-
-    # Sidebar instructions or information
-    st.sidebar.title("App Settings")
-    st.sidebar.markdown(
-        """
-        1. **Select Mode**: Live Video Feed or Upload Video File  
-        2. **Follow instructions** based on selected mode  
-        3. **View results** (video playback, analysis, annotation, etc.)  
-        """
-    )
-    
-    mode = st.sidebar.selectbox(
-        "Select Mode",
-        ("Live Video Feed", "Upload Video File"),
-        index=1
-    )
-
-    st.title("Video Stream and Recording UI")
-
-    if mode == "Live Video Feed":
-        handle_live_feed()
-    elif mode == "Upload Video File":
-        handle_uploaded_file()
-
-def _handle_live_feed():
-    """
-    Demonstrates a minimal approach for displaying and optionally 
-    recording from a live video feed using OpenCV and Streamlit.
-    """
-    st.subheader("Live Video Feed")
-    st.write("Press 'Start Recording' to record and 'Stop Recording' to stop.")
-
-    # Attempt to open the webcam
-    cap = cv2.VideoCapture(0)
-    if not cap.isOpened():
-        st.error("Cannot access webcam. Please ensure a webcam is connected.")
-        return
-
-    recording = False
-    output_file = None
-    writer = None
-
-    # Columns for the start/stop buttons
-    col1, col2 = st.columns(2)
-    # with col1:
-    #     if st.button("Start Recording"):
-    #         if not recording:
-    #             # Create a temp file for saving recorded video
-    #             output_file = tempfile.NamedTemporaryFile(delete=False, suffix=".mp4")
-    #             st.success(f"Recording started. Output file: {output_file.name}")
-    #             recording = True
-
-    #             # Set up video writer to save the feed
-    #             # Adjust fps, frame size, and fourcc as needed
-    #             fourcc = cv2.VideoWriter_fourcc(*"mp4v")
-    #             frame_width = int(cap.get(cv2.CAP_PROP_FRAME_WIDTH))
-    #             frame_height = int(cap.get(cv2.CAP_PROP_FRAME_HEIGHT))
-    #             writer = cv2.VideoWriter(
-    #                 output_file.name,
-    #                 fourcc,
-    #                 20.0,  # frames per second
-    #                 (frame_width, frame_height),
-    #             )
-
-    with col1:
-        if st.button("Start Recording"):
-            if not recording:
-                recording = True
-
-                # 1) Use a consistent FourCC + extension
-                fourcc = cv2.VideoWriter_fourcc('m','p','4','v')  # or "MJPG", "avc1", etc.
-                
-                # 2) Generate a unique .avi path, no open file handle
-                fd, path = tempfile.mkstemp(suffix=".mp4")
-                os.close(fd)  # release the file descriptor immediately
-                output_file_path = path
-
-                st.success(f"Recording started. Output file: {output_file_path}")
-                
-                frame_width = int(cap.get(cv2.CAP_PROP_FRAME_WIDTH))
-                frame_height = int(cap.get(cv2.CAP_PROP_FRAME_HEIGHT))
-
-                writer = cv2.VideoWriter(
-                    output_file_path,
-                    fourcc,
-                    20.0,  # FPS
-                    (frame_width, frame_height),
-                )
-
-    with col2:
-        if st.button("Stop Recording"):
-            if recording:
-                recording = False
-                if writer is not None:
-                    writer.release()
-                    writer = None
-                st.info("Recording stopped.")
-
-    stframe = st.empty()
-    
-    # Display the live feed in real-time
-    while True:
-        ret, frame = cap.read()
-        if not ret:
-            st.warning("Failed to grab frame from live feed.")
-            break
-
-        if recording and writer is not None:
-            writer.write(frame)
-
-        display_frame = cv2.cvtColor(frame, cv2.COLOR_BGR2RGB)
-        stframe.image(display_frame, channels="RGB")
-
-        # Check if user has clicked the "Stop" button or closed the app
-        if not st.session_state["run"]:
-            break
-
-        # Optionally remove or replace this safeguard:
-        # if not st.query_params:  # if you want to check emptiness
-        #     break
-
-    cap.release()
-    if writer is not None:
-        writer.release()
-
-    st.write("Live feed ended. If you recorded, the file is located at:")
-    if output_file:
-        st.write(output_file.name)
-
-def handle_live_feed():
-    """
-    Demonstrates a minimal approach for displaying and optionally 
-    recording from a live video feed using OpenCV and Streamlit.
-    Uses Intel RealSense camera.
-    """
-    st.subheader("Live Video Feed")
-    st.write("Press 'Start Recording' to record and 'Stop Recording' to stop.")
-
-    # Set up RealSense pipeline
-    pipeline = rs.pipeline()
-    config = rs.config()
-    
-    # Enable color stream
-    config.enable_stream(rs.stream.color, 640, 480, rs.format.bgr8, 30)
-    
-    # Start the pipeline
-    pipeline.start(config)
-
-    recording = False
-    output_file = None
-    writer = None
-
-    # Columns for the start/stop buttons
-    col1, col2 = st.columns(2)
-
-    with col1:
-        if st.button("Start Recording"):
-            if not recording:
-                recording = True
-
-                # 1) Use a consistent FourCC + extension
-                fourcc = cv2.VideoWriter_fourcc('m','p','4','v')  # or "MJPG", "avc1", etc.
-                
-                # 2) Generate a unique .mp4 path in the recordings directory
-                import datetime
-                timestamp = datetime.datetime.now().strftime("%Y%m%d_%H%M%S")
-                output_file_path = f"recordings/recording_{timestamp}.mp4"
-
-                st.success(f"Recording started. Output file: {output_file_path}")
-                
-                frame_width = 640
-                frame_height = 480
-
-                writer = cv2.VideoWriter(
-                    output_file_path,
-                    fourcc,
-                    20.0,  # FPS
-                    (frame_width, frame_height),
-                )
-
-    with col2:
-        if st.button("Stop Recording"):
-            if recording:
-                recording = False
-                if writer is not None:
-                    writer.release()
-                    writer = None
-                st.info("Recording stopped.")
-
-    stframe = st.empty()
-    
-    # Display the live feed in real-time
-    while True:
-        # Wait for a new frame from the RealSense camera
-        frames = pipeline.wait_for_frames()
-        color_frame = frames.get_color_frame()
-
-        if not color_frame:
-            st.warning("Failed to grab frame from live feed.")
-            break
-
-        # Convert RealSense color frame to OpenCV format
-        frame = np.asanyarray(color_frame.get_data())
-
-        if recording and writer is not None:
-            writer.write(frame)
-
-        display_frame = cv2.cvtColor(frame, cv2.COLOR_BGR2RGB)
-        stframe.image(display_frame, channels="RGB")
-
-        # Check if user has clicked the "Stop" button or closed the app
-        if not st.session_state["run"]:
-            break
-
-    pipeline.stop()
-
-    st.write("Live feed ended. If you recorded, the file is located at:")
-    if output_file:
-        st.write(output_file.name)
-
-def handle_uploaded_file():
-    """Allows a user to upload a file, optionally analyze it, and show the results."""
-    st.subheader("Upload and Play Video")
-
-    # Provide a file uploader
-    uploaded_file = st.file_uploader("Upload a video file", type=["mp4"])
-    if not uploaded_file:
-        st.info("Please upload a video file to continue.")
-        return
-
-    # Save the uploaded file to a temporary location
-    tfile = tempfile.NamedTemporaryFile(delete=False, suffix=".mp4")
-    tfile.write(uploaded_file.read())
-    video_path = tfile.name
-    convert_video(video_path, video_path)
-
-    st.success(f"Video uploaded successfully: {video_path}")
-    st.video(video_path)
-
-    # Optionally let the user decide whether to analyze now or not
-    analyze_now = st.checkbox("Analyze this video now?", value=True)
-
-    if analyze_now:
-        process_uploaded_video(video_path)
-
-def process_uploaded_video(video_path):
-    """
-    Handles uploading the video to GCP, analyzing it with ELLM/Gemini,
-    then uploading annotations to RLEF.
-    """
-    # Progress bar to show the user we're doing background tasks
-    progress_bar = st.progress(0)
-    
-    # Step 1: Load payload from JSON
-    st.write("Loading payload...")
-    try:
-        with open("payload.json", "r") as file:
-            payload = json.load(file)
-    except Exception as e:
-        st.error(f"Error reading payload.json: {e}")
-        return
-
-    progress_bar.progress(10)
-
-    # Step 2: Instantiate the analyzer and upload the video to GCP
-    st.write("Uploading video to GCP...")
-    analyzer = VideoAnalyzer(payload=payload)
-    try:
-        gcp_url = analyzer.upload_video_to_bucket("test1.mp4", video_path)
-    except Exception as e:
-        st.error(f"Error uploading to GCP bucket: {e}")
-        return
-
-    st.write(f"Uploaded to GCP. URL: {gcp_url}")
-    progress_bar.progress(40)
-
-    # Step 3: Get response annotations from the analyzer
-    st.write("Analyzing video with Gemini/ELLM...")
-    response_annotations = None
-    with st.spinner("Generating response..."):
-        try:
-            response_annotations = analyzer.get_gemini_response(gcp_url=gcp_url)
-        except Exception as e:
-            st.error(f"Error analyzing video: {e}")
-            return
-
-    if response_annotations:
-        st.write("Analysis Complete. Response Annotations:")
-        st.json(response_annotations)
-    else:
-        st.warning("No response annotations found.")
-    
-    progress_bar.progress(70)
-
-    # Step 4: Upload annotations to RLEF
-    st.write("Uploading annotations to RLEF tool...")
-    rlef_annotations = VideoUploader()
-    try:
-        status = rlef_annotations.upload_to_rlef(
-            url="https://autoai-backend-exjsxe2nda-uc.a.run.app/resource/",
-            filepath=video_path,
-            video_annotations=response_annotations
-        )
-        st.write(f"RLEF Annotated Data Upload Status Code: {status}")
-    except Exception as e:
-        st.error(f"Error uploading annotations to RLEF: {e}")
-        return
-
-    progress_bar.progress(100)
-    st.success("All steps completed successfully!")
-
-
-# Use session state to help with stop/clean mechanism
-if "run" not in st.session_state:
-    st.session_state["run"] = True
-
-if __name__ == "__main__":
-    try:
-        main()
-    except KeyboardInterrupt:
-        st.session_state["run"] = False
-=======
 import json
 import numpy as np
 import streamlit as st
@@ -782,5 +445,4 @@
         main()
     except KeyboardInterrupt:
         st.session_state["run"] = False
->>>>>>> 05c38212
         st.stop()