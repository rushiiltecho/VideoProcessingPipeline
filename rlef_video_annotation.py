--- conflicted
+++ resolved
@@ -1,4 +1,3 @@
-<<<<<<< HEAD
 import base64
 import json
 import os
@@ -18,6 +17,7 @@
 
     def _convert_video(self, input_path, output_path):
         os.system(f"ffmpeg -i '{input_path}' -c:v libx264 '{output_path}'")
+
 
     def convert_video(self, input_path, output_path):
         # Create a temporary file
@@ -239,247 +239,4 @@
     video_annotations = analyzer.get_gemini_response(gcp_url=gcp_url)
     uploader = VideoUploader(video_file_path, video_annotations)
     status_code = uploader.upload_to_rlef(url, video_file_path, video_annotations)
-=======
-import base64
-import json
-import os
-import shutil
-import tempfile
-from typing import Dict, Optional, AnyStr
-import json_repair
-import requests
-
-from vdeo_analysis_ellm_sudio import VideoAnalyzer
-
-
-class VideoUploader:
-    def __init__(self, filepath:Optional[str]= None, video_annotations:Optional[dict]=None):
-        self.filepath = filepath
-        self.video_annotations = video_annotations
-
-    def _convert_video(self, input_path, output_path):
-        os.system(f"ffmpeg -i '{input_path}' -c:v libx264 '{output_path}'")
-
-
-    def convert_video(self, input_path, output_path):
-        # Create a temporary file
-        temp_output_path = tempfile.mktemp(suffix='.mp4')
-        
-        # Run the ffmpeg command to convert the video
-        os.system(f"ffmpeg -i '{input_path}' -c:v libx264 '{temp_output_path}'")
-        
-        # Check if the conversion was successful
-        if os.path.exists(temp_output_path):
-            # Remove the original file
-            os.remove(output_path)
-            # Rename the temporary file to the original output path
-            shutil.move(temp_output_path, output_path)
-        else:
-            print("Conversion failed.")
-
-    def bytes(self, file_path):
-        with open(file_path, 'rb') as binary_file:
-            binary_content = binary_file.read()
-            encoded_content = base64.b64encode(binary_content)
-            return encoded_content
-
-    def upload_to_rlef(self):
-        converted_filepath = self.filepath
-
-        self.convert_video(self.filepath, converted_filepath)
-
-        url = 'https://autoai-backend-exjsxe2nda-uc.a.run.app/resource/'
-
-        payload = {
-            'model': '67695dc462913593227a4227',
-            'status': 'backlog',
-            'csv': 'csv',
-            'label': 'object_grab',
-            'tag': 'loaner boxes',
-            'prediction': 'predicted',
-            'confidence_score': '100',
-            'videoAnnotations': self._deprecated_generate_video_annotations()
-        }
-
-        files = {
-            'resource': (converted_filepath, open(converted_filepath, 'rb'))
-        }
-
-        response = requests.post(url, headers={}, data=payload, files=files)
-
-        print(response.text)
-        return response.status_code
-
-    def upload_to_rlef(self, url,filepath, video_annotations):
-        self.video_annotations = video_annotations
-        self.filepath = filepath
-        converted_filepath = self.filepath
-        self.convert_video(self.filepath, converted_filepath)
-
-        payload = {
-            'model': '67695dc462913593227a4227',
-            'status': 'backlog',
-            'csv': 'csv',
-            'label': 'object_grab',
-            'tag': 'loaner boxes',
-            'prediction': 'predicted',
-            'confidence_score': '100',
-            'videoAnnotations': self.generate_video_annotations(video_annotations)
-        }
-
-        files = {
-            'resource': (converted_filepath, open(converted_filepath, 'rb'))
-        }
-
-        response = requests.post(
-            url, 
-            headers={},
-            data=payload,
-            files=files
-        )
-
-        print(response.text)
-        return response.status_code
-
-    def generate_video_annotations(self, video_annotations):
-        video_annotations_list = []
-        for i in video_annotations.keys():
-            if isinstance(video_annotations[i], list) and all(isinstance(item, dict) for item in video_annotations[i]):
-                for j in range(len(video_annotations[i])):
-                    # print(self.video_annotations[i][j], i)
-                    video_annotations_list.append({
-                        "label": i,
-                        "tag": video_annotations[i][j]['object_name'],
-                        "annotationPrediction": {
-                            "startTimeInSeconds": self.convert_time_to_seconds(video_annotations[i][j]['start_time']),
-                            "endTimeInSeconds": self.convert_time_to_seconds(video_annotations[i][j]['end_time'])
-                        }
-                    })
-
-        print("VIDEO ANNOTATIONS",json_repair.repair_json(str(video_annotations_list)))
-        return str(video_annotations_list).replace("'", '"')
-
-
-    def _deprecated_generate_video_annotations(self):
-        video_annotations_list = []
-        for i in self.video_annotations.keys():
-            if isinstance(self.video_annotations[i], list) and all(isinstance(item, dict) for item in self.video_annotations[i]):
-                for j in range(len(self.video_annotations[i])):
-                    # print(self.video_annotations[i][j], i)
-                    video_annotations_list.append({
-                        "label": i,
-                        "tag": self.video_annotations[i][j]['object_name'],
-                        "annotationPrediction": {
-                            "startTimeInSeconds": self.convert_time_to_seconds(self.video_annotations[i][j]['start_time']),
-                            "endTimeInSeconds": self.convert_time_to_seconds(self.video_annotations[i][j]['end_time'])
-                        }
-                    })
-
-        print("VIDEO ANNOTATIONS",json_repair.repair_json(str(video_annotations_list)))
-        return str(video_annotations_list).replace("'", '"')
-
-    # def generate_video_annotations(self):
-    #     video_annotations = []
-    #     for picking_up in self.video_annotations['picking_up']:
-    #         video_annotations.append({
-    #             "label": "picking_up",
-    #             "tag": picking_up['object_name'],
-    #             "annotationPrediction": {
-    #                 "startTimeInSeconds": self.convert_time_to_seconds(picking_up['start_time']),
-    #                 "endTimeInSeconds": self.convert_time_to_seconds(picking_up['end_time'])
-    #             }
-    #         })
-    #     for placing in self.video_annotations['placing']:
-    #         video_annotations.append({
-    #             "label": "placing",
-    #             "tag": placing['object_name'],
-    #             "annotationByExpert": {
-    #                 "startTimeInSeconds": self.convert_time_to_seconds(placing['start_time']),
-    #                 "endTimeInSeconds": self.convert_time_to_seconds(placing['end_time']),
-    #                 "approvalStatus": "approved"
-    #             }
-    #         })
-    #     return str(video_annotations).replace("'", '"')
-
-    def convert_time_to_seconds(self, time):
-        time_parts = time.split(':')
-        if len(time_parts) == 3:
-            h, m, s = map(int, time_parts)
-            return h * 3600 + m * 60 + s
-        elif len(time_parts) == 2:
-            m, s = map(int, time_parts)
-            return m * 60 + s
-        else:
-            raise ValueError("Invalid time format")
-
-sample_video_annotations = {
-    "overall_task_name": "Object Rearrangement",
-    "objects": [
-        "Mug",
-        "Water Bottle",
-        "Soda Can"
-    ],
-    "picking_up": [
-        {
-            "start_time": "00:01",
-            "end_time": "00:02",
-            "object_name": "Mug",
-            "notes": ""
-        },
-        {
-            "start_time": "00:03",
-            "end_time": "00:04",
-            "object_name": "Water Bottle",
-            "notes": ""
-        },
-        {
-            "start_time": "00:06",
-            "end_time": "00:07",
-            "object_name": "Soda Can",
-            "notes": ""
-        }
-    ],
-    "placing": [
-        {
-            "start_time": "00:02",
-            "end_time": "00:03",
-            "object_name": "Mug",
-            "notes": "Placed next to soda can"
-        },
-        {
-            "start_time": "00:04",
-            "end_time": "00:05",
-            "object_name": "Water Bottle",
-            "notes": "Placed in original mug's spot"
-        },
-        {
-            "start_time": "00:07",
-            "end_time": "00:08",
-            "object_name": "Soda Can",
-            "notes": "Placed in original water bottle spot"
-        }
-    ]
-}
-
-if __name__ == "__main__":
-    url = "https://autoai-backend-exjsxe2nda-uc.a.run.app/resource/"
-    headers = {
-        "Content-Type": "application/json"
-    }
-    #TODO: make the payload customizable.
-    # enable change in video links, agents, etc.
-    payload = None
-    # Load the payload from a JSON file
-    with open("payload.json", "r") as file:
-        payload = json.load(file)
-
-    print(f"================ PAYLOAD ================ +\n{payload['question']}\n================ PAYLOAD ================")
-    analyzer = VideoAnalyzer(payload=payload)
-    video_file_path = 'C:\\Users\\Rushiil Bhatnagar\\Downloads\\object_detection\\object_detection\\videos\\pick_and_place_1.mp4'
-    gcp_url = analyzer.upload_video_to_bucket("test1.mp4", video_file_path)
-    # video_annotations = analyzer.get_ellm_response()
-    video_annotations = analyzer.get_gemini_response(gcp_url=gcp_url)
-    uploader = VideoUploader(video_file_path, video_annotations)
-    status_code = uploader.upload_to_rlef(url, video_file_path, video_annotations)
->>>>>>> 05c38212
     print(status_code)