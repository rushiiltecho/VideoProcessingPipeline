--- conflicted
+++ resolved
@@ -1,220 +1,3 @@
-<<<<<<< HEAD
-import json
-import threading
-import logging
-from pathlib import Path
-from typing import Optional
-from queue import Queue, Empty
-from dataclasses import dataclass
-from datetime import datetime
-from realsense_recording import RealSenseRecorder
-from vdeo_analysis_ellm_sudio import VideoAnalyzer
-from rlef_video_annotation import VideoUploader
-@dataclass
-class RecordingMetadata:
-    recording_id: str
-    save_path: Path
-    color_video_path: Path
-    start_time: datetime
-    end_time: Optional[datetime] = None
-    frame_count: Optional[int] = None
-
-class ApplicationState:
-    def __init__(self):
-        self.current_recording: Optional[RecordingMetadata] = None
-        self.is_processing: bool = False
-        self.processing_queue = Queue()
-        self.last_processed_recording_id: Optional[str] = None
-
-class Application:
-    def __init__(self, 
-                 realsense_recorder: RealSenseRecorder,
-                 video_analyzer: VideoAnalyzer,
-                 rlef_annotations: VideoUploader,
-                 payload_template_path: str = "payload.json"):
-        # Initialize logging
-        self._setup_logging()
-        
-        # Core components
-        self.realsense_recorder = realsense_recorder
-        self.video_analyzer = video_analyzer
-        self.rlef_annotations = rlef_annotations
-        
-        # State management
-        self.state = ApplicationState()
-        self.shutdown_flag = threading.Event()
-        
-        # Configuration
-        self.payload_template_path = Path(payload_template_path)
-        
-        # Use a separate event for processing control
-        self.processing_event = threading.Event()
-        
-        # Initialize processing thread with lower priority
-        self.processing_thread = threading.Thread(
-            target=self._processing_loop, 
-            daemon=True,
-            name="ProcessingThread"
-        )
-        
-        # Register callbacks
-        self.realsense_recorder.set_recording_stopped_callback(
-            self._queue_processing_task
-        )
-
-    def _setup_logging(self):
-        logging.basicConfig(
-            level=logging.INFO,
-            format='%(asctime)s - %(name)s - %(levelname)s - %(message)s',
-            handlers=[
-                logging.StreamHandler(),
-                logging.FileHandler('application.log')
-            ]
-        )
-        self.logger = logging.getLogger(__name__)
-
-    def _queue_processing_task(self):
-        """Queue processing task without blocking"""
-        try:
-            recording_id = self.realsense_recorder.get_current_recording_id()
-            save_path = Path(self.realsense_recorder.get_current_savepath())
-            
-            if not recording_id or not save_path.exists():
-                self.logger.error("Invalid recording metadata received")
-                return
-                
-            metadata = RecordingMetadata(
-                recording_id=recording_id,
-                save_path=save_path,
-                color_video_path=save_path / "color.mp4",
-                start_time=datetime.now(),
-                frame_count=self.realsense_recorder.frame_count
-            )
-            
-            self.state.processing_queue.put(metadata)
-            self.processing_event.set()  # Signal processing thread
-            self.logger.info(f"Queued recording {recording_id} for processing")
-            
-        except Exception as e:
-            self.logger.error(f"Error queueing processing task: {str(e)}", exc_info=True)
-
-    def _process_recording(self, metadata: RecordingMetadata):
-        """Process a single recording with resource management"""
-        try:
-            self.logger.info(f"Processing recording {metadata.recording_id}")
-            
-            # Use context managers where possible for better resource handling
-            gcp_blob_name = f"{metadata.recording_id}.mp4"
-            gcp_url = self.video_analyzer.upload_video_to_bucket(
-                gcp_blob_name, 
-                str(metadata.color_video_path)
-            )
-            
-            with open(self.payload_template_path, 'r') as f:
-                payload = json.load(f)
-            payload["question"] = gcp_url
-            self.video_analyzer.set_payload_from_dict(payload)
-            
-            annotations = self.video_analyzer.get_gemini_response(gcp_url)
-            if not annotations:
-                raise ValueError("Failed to get video annotations")
-            
-            status = self.rlef_annotations.upload_to_rlef(
-                url="https://autoai-backend-exjsxe2nda-uc.a.run.app/resource/",
-                filepath=str(metadata.color_video_path),
-                video_annotations=annotations
-            )
-            
-            if status != 200:
-                raise ValueError(f"RLEF upload failed with status {status}")
-            
-            self.state.last_processed_recording_id = metadata.recording_id
-            self.logger.info(f"Successfully processed recording {metadata.recording_id}")
-            
-        except Exception as e:
-            self.logger.error(f"Error processing recording {metadata.recording_id}: {str(e)}", exc_info=True)
-        finally:
-            self.state.is_processing = False
-
-    def _processing_loop(self):
-        """Optimized processing loop with event-based waiting"""
-        while not self.shutdown_flag.is_set():
-            # Wait for processing signal with timeout
-            if not self.processing_event.wait(timeout=1.0):
-                continue
-                
-            try:
-                while not self.shutdown_flag.is_set():
-                    try:
-                        # Non-blocking queue check
-                        metadata = self.state.processing_queue.get_nowait()
-                        self.state.is_processing = True
-                        self._process_recording(metadata)
-                        self.state.processing_queue.task_done()
-                    except Empty:
-                        # No more items to process
-                        self.processing_event.clear()
-                        break
-                        
-            except Exception as e:
-                self.logger.error(f"Error in processing loop: {str(e)}", exc_info=True)
-                self.state.is_processing = False
-                self.processing_event.clear()
-
-    def start(self):
-        """Start the application with optimized thread priority"""
-        try:
-            self.logger.info("Starting application...")
-            
-            # Start processing thread
-            self.processing_thread.start()
-            
-            # Start camera recording directly
-            self.realsense_recorder.capture_frames()
-            
-            self.logger.info("Application started successfully")
-        except Exception as e:
-            self.logger.error(f"Error starting application: {str(e)}", exc_info=True)
-            self.stop()
-
-    def stop(self):
-        """Stop the application with graceful shutdown"""
-        try:
-            self.logger.info("Stopping application...")
-            self.shutdown_flag.set()
-            self.processing_event.set()  # Wake up processing thread
-            
-            # Wait for processing queue to empty with timeout
-            self.state.processing_queue.join()
-            
-            if self.processing_thread.is_alive():
-                self.processing_thread.join(timeout=5.0)
-                
-            self.logger.info("Application stopped successfully")
-        except Exception as e:
-            self.logger.error(f"Error stopping application: {str(e)}", exc_info=True)
-            raise
-
-if __name__ == "__main__":
-    from realsense_recording import RealSenseRecorder
-    from vdeo_analysis_ellm_sudio import VideoAnalyzer
-    from rlef_video_annotation import VideoUploader
-
-    realsense_recorder = RealSenseRecorder()
-    video_analyzer = VideoAnalyzer()
-    rlef_annotations = VideoUploader()
-
-    app = Application(
-        realsense_recorder=realsense_recorder,
-        video_analyzer=video_analyzer,
-        rlef_annotations=rlef_annotations
-    )
-    
-    try:
-        app.start()
-    except KeyboardInterrupt:
-        app.stop()
-=======
 
 import json
 import threading
@@ -302,5 +85,4 @@
     camera_thread = threading.Thread(target=app.camera_loop)
     camera_thread.start()
     app_run_thread = threading.Thread(target=app.run)
-    app_run_thread.start()
->>>>>>> 05c38212
+    app_run_thread.start()